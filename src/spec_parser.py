--- conflicted
+++ resolved
@@ -64,7 +64,7 @@
                     continue
 
                 specClass.namespace_name = namespace
-                specClass.spec = self    
+                specClass.spec = self
                 classes.append(specClass)
 
             # parse all markdown files inside Properties folder
@@ -179,15 +179,9 @@
         if not path.isfile(fname) or not fname.endswith('.md'):
             return False
 
-<<<<<<< HEAD
-        if m:= re.match(r'^_(\w*).md$',path.split(fname)[-1]):
-            self.logger.warning(f'skipping {fname}')
-            return False 
-=======
         if m := re.match(r'^_(\w*).md$', path.split(fname)[-1]):
             self.logger.warning(f'skipping {fname}')
             return False
->>>>>>> 760d4839
 
         return True
 
