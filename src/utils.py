import os
import rdflib
import logging
import re
from os import path
from helper import (
    isError,
    safe_open,
    union_dict,

)
from config import id_metadata_prefix, metadata_defaults, property_defaults
from __version__ import __version__


class Spec:
    def __init__(self, spec_dir):

        self.spec_dir = spec_dir
        self.namespaces = dict()
        self.logger = logging.getLogger(self.__class__.__name__)

        # will store all classes that references certain data property
        self.dataprop_refs = dict()

    def add_namespace(self, name, classes, properties, vocabs):

        class_dict = dict()
        props_dict = dict()
        vocabs_dict = dict()

        for _class in classes:
            if _class.name in class_dict:
                # report error
                self.logger.error(
                    'Duplicate `Class` object found: \'{name}:{_class.name}\'')

            class_dict[_class.name] = _class

        for _prop in properties:
            if _prop.name in props_dict:
                # report error
                self.logger.error(
                    'Duplicate `Property` object found: \'{name}:{_prop.name}\'')

            props_dict[_prop.name] = _prop

        for _vocab in vocabs:
            if _vocab.name in vocabs_dict:
                # report error
                self.logger.error(
                    'Duplicate `Vocab` object found: \'{name}:{_vocab.name}\'')

            vocabs_dict[_vocab.name] = _vocab

        namespace_el = {'name': name, 'classes': class_dict,
                        'properties': props_dict, 'vocabs': vocabs_dict}

        if name in self.namespaces:
            self.logger.error(f'Namespace with name: {name} already exists')

        self.namespaces[name] = namespace_el

    def dump_md(self, args):

        # if we have encounter error then terminate
        if isError():
            self.logger.warning(
                f'Error parsing the spec. Aborting the dump_md...')
            return

        for namespace_name, namespace in self.namespaces.items():

            classes = namespace['classes']
            properties = namespace['properties']
            vocabs = namespace['vocabs']

            for name, class_obj in classes.items():
                class_obj.dump_md(args)

            for name, prop_obj in properties.items():
                prop_obj.dump_md(args)

            for name, vocab_obj in vocabs.items():
                vocab_obj.dump_md(args)

    def gen_rdf(self):

        from rdflib.namespace import RDF, OWL, RDFS, XSD
        
        g = rdflib.Graph()

        NS0 = rdflib.Namespace("http://www.w3.org/2003/06/sw-vocab-status/ns#")
        g.bind('ns0', NS0)


        _dict = {'ns0': NS0, 'rdf': RDF, 'owl':OWL, 'rdfs':RDFS, 'xsd':XSD}

        # add all custom namespaces
        for _name in self.namespaces.keys():
            nspace_obj = rdflib.Namespace(f'https://spdx.org/test/{_name}#')
            _dict[_name] = nspace_obj


        # add triples starting from each namespaces
        for _namespace in self.namespaces.values():

            classes = _namespace['classes']
            properties = _namespace['properties']
            vocabs = _namespace['vocabs']

            for class_obj in classes.values():
                class_obj._gen_rdf(g, _dict)

            for prop_obj in properties.values():
                prop_obj._gen_rdf(g, _dict)

            for vocab_obj in vocabs.values():
                vocab_obj._gen_rdf(g, _dict)

        print(g.serialize(format="turtle"))

class SpecClass:

    def __init__(self, spec, namespace_name, name, summary, description, metadata, props):

        self.spec = None
        self.namepace_name = None
        self.logger = logging.getLogger(self.__class__.__name__)

<<<<<<< HEAD
=======
        self.spec = spec
        self.namespace_name = namespace_name

>>>>>>> 760d4839
        self.name = name
        self.summary = summary
        self.description = description

        self.metadata = dict()
        self.properties = dict()

        self.extract_metadata(metadata)

        self.extract_properties(props)

    def extract_metadata(self, mdata_list):

        for _dict in mdata_list:

            _key = _dict['name']
            _values = _dict['values']

            if _key in self.metadata:
                # report the error
                self.logger.error(
                    f'{self.name}: Metadata key \'{_key}\' already exists')

            self.metadata[_key] = _values

        # add all default metadata fields
        union_dict(self.metadata, metadata_defaults)

        # add id metadata
        self.metadata['id'] = [
            f'{id_metadata_prefix}{self.namespace_name}#{self.name}']

    def extract_properties(self, props_list):

        for prop in props_list:

            name = prop['name']
            avline_list = prop['values']

            subprops_dict = dict()

            for avline in avline_list:

                _key = avline['name']
                _values = avline['values']

                if _key in subprops_dict:
                    # report the error
                    self.logger.error(
                        f'{self.name}: Attribute key \'{_key}\' already exists in data property \'{name}\'')

                subprops_dict[_key] = _values

            if name in self.properties:
                # report the error
                self.logger.error(
                    f'{self.name}: Data property `{_key}` already exists')

            # add all default property fields
            union_dict(subprops_dict, property_defaults)

            self.properties[name] = subprops_dict

        # populate all refs to data property
        for dataprop in self.properties.keys():

            if dataprop not in self.spec.dataprop_refs:
                self.spec.dataprop_refs[dataprop] = []

            self.spec.dataprop_refs[dataprop].append(
                f'{self.namespace_name}:{self.name}')

    def dump_md(self, args):

        fname = path.join(args.out, self.namespace_name,
                          'Classes', f'{self.name}.md')

        with safe_open(fname, 'w') as f:

            # write the header
            f.write(
                f'<!-- Auto generated markdown by Spec-parser v{__version__} -->\n\n')

            # write the topheadline
            f.write(f'# {self.name}\n\n')

            # write the summary
            f.write(f'## Summary\n\n')
            f.write(f'{self.summary}\n')
            f.write(f'\n')

            # write the description
            f.write(f'## Description\n\n')
            f.write(f'{self.description}\n')
            f.write(f'\n')

            # write the metadata
            f.write(f'## Metadata\n\n')
            for name, vals in self.metadata.items():
                f.write(f'- {name}: {" ".join(vals)}\n')
            f.write('\n')

            # write the data_props
            f.write(f'## Properties\n\n')
            for name, subprops in self.properties.items():
                f.write(f'- {name}\n')
                for _key, subprop in subprops.items():
                    f.write(f'  - {_key}: {" ".join(subprop)}\n')
                f.write('\n')

    def _gen_rdf(self, graph, nspaces_dict):

        RDF = nspaces_dict['rdf']
        RDFS = nspaces_dict['rdfs']
        OWL = nspaces_dict['owl']
        CUR = nspaces_dict[self.namespace_name]

        class_node = CUR[self.metadata.get('name', self.name)]
        graph.add((class_node, RDF.type, OWL['Class']))
        
        if 'SubclassOf' in self.metadata and self.metadata['SubclassOf'] != 'none':
            # check if object is included in other namespace or in self
            # self.logger.warning(f'{class_node} {self.rdf_namepace(self.metadata["SubclassOf"],nspaces_dict)}')
            graph.add((class_node, RDFS.subClassOf, self.rdf_namepace(self.metadata['SubclassOf'],nspaces_dict)))
    
    def rdf_namepace(self, obj_str, nspaces_dict):

        splitted_str = re.split(r':', obj_str)
        if len(splitted_str) > 2:
            self.logger.error('Invalid object')
            return

        if len(splitted_str) == 2:
            CUR = nspaces_dict[splitted_str[0]]
        else:
            CUR = nspaces_dict[self.namespace_name]
        
        return CUR[splitted_str[-1]]


class SpecProperty:

    def __init__(self, spec, namespace_name, name, summary, description, metadata):

        self.logger = logging.getLogger(self.__class__.__name__)

        self.spec = spec
        self.namespace_name = namespace_name


        self.spec = None
        self.namepace_name = None
        self.logger = logging.getLogger(self.__class__.__name__)

        self.name = name
        self.summary = summary
        self.description = description

        self.metadata = dict()

        self.extract_metadata(metadata)

    def extract_metadata(self, mdata_list):

        for mdata_line in mdata_list:

            _key = mdata_line['name']
            _values = mdata_line['values']

            if _key in self.metadata:
                # report the error
                self.logger.error(
                    f'{self.name}: Metadata key \'{_key}\' already exists')

            self.metadata[_key] = _values

        # add all default metadata fields
        union_dict(self.metadata, metadata_defaults)

        # add id metadata
        self.metadata['id'] = [
            f'{id_metadata_prefix}{self.namespace_name}#{self.name}']

    def dump_md(self, args):

        fname = path.join(args.out, self.namespace_name,
                          'Properties', f'{self.name}.md')

        with safe_open(fname, 'w') as f:

            # write the header
            f.write(
                f'<!-- Auto generated markdown by Spec-parser v{__version__} -->\n\n')

            # write the topheadline
            f.write(f'# {self.name}\n\n')

            # write the summary
            f.write(f'## Summary\n\n')
            f.write(f'{self.summary}\n')
            f.write(f'\n')

            # write the description
            f.write(f'## Description\n\n')
            f.write(f'{self.description}\n')
            f.write(f'\n')

            # write the metadata
            f.write(f'## Metadata\n\n')
            for name, val in self.metadata.items():
                f.write(f'- {name}: {" ".join(val)}\n')
            f.write(f'\n')

            if getattr(args, 'refs', False):
                # Class references
                f.write(f'## References\n\n')
                for name in self.spec.dataprop_refs.get(self.name, []):
                    f.write(f'- {name}\n')

    def _gen_rdf(self, graph, nspaces_dict):

        RDF = nspaces_dict['rdf']
        RDFS = nspaces_dict['rdfs']
        OWL = nspaces_dict['owl']
        CUR = nspaces_dict[self.namespace_name]
        
        property_node = CUR[self.metadata['name']]

        nature = self.metadata.get('Nature', 'ObjectProperty')
        if nature == 'DataProperty':
            nature = 'DatatypeProperty'

        graph.add((property_node, RDF.type, OWL[nature]))
        
        if 'Range' in self.metadata:

            # check if object is included in other namespace or in self
            graph.add((property_node, RDFS.range, self.rdf_namepace(self.metadata['Range'],nspaces_dict)))

        if 'Domain' in self.metadata:

            # check if object is included in other namespace or in self
            graph.add((property_node, RDFS.domain, self.rdf_namepace(self.metadata['Domain'],nspaces_dict)))
    
    def rdf_namepace(self, obj_str, nspaces_dict):

        splitted_str = re.split(r':', obj_str)
        if len(splitted_str) > 2:
            self.logger.error('Invalid object')
            return

        if len(splitted_str) == 2:
            CUR = nspaces_dict[splitted_str[0]]
        else:
            CUR = nspaces_dict[self.namespace_name]
        
        return CUR[splitted_str[-1]]

class SpecVocab:

    def __init__(self, spec, namespace_name, name, summary, description, metadata, entries):

        self.logger = logging.getLogger(self.__class__.__name__)

        self.spec = spec
        self.namespace_name = namespace_name


        self.spec = None
        self.namepace_name = None
        self.logger = logging.getLogger(self.__class__.__name__)
        
        self.name = name
        self.summary = summary
        self.description = description

        self.metadata = dict()
        self.entries = dict()

        self.extract_metadata(metadata)

        self.extract_entries(entries)

    def extract_metadata(self, mdata_list):

        for mdata_line in mdata_list:

            _key = mdata_line['name']
            _values = mdata_line['values']

            if _key in self.metadata:
                # report the error
                self.logger.error(
                    f'{self.name}: Metadata key \'{_key}\' already exists')

            self.metadata[_key] = _values

        # add all default metadata fields
        union_dict(self.metadata, metadata_defaults)

        # add id metadata
        self.metadata['id'] = [
            f'{id_metadata_prefix}{self.namespace_name}#{self.name}']

    def extract_entries(self, entry_list):

        for entry in entry_list:

            _key = entry['name']
            _value = entry['value']

            if _key in self.entries:
                # report the error
                self.logger.error(
                    f'{self.name}: Entry \'{_key}\' already exists')

            self.entries[_key] = _value

    def dump_md(self, args):

        fname = path.join(args.out, self.namespace_name,
                          'Vocabularies', f'{self.name}.md')

        with safe_open(fname, 'w') as f:

            # write the header
            f.write(
                f'<!-- Auto generated markdown by Spec-parser v{__version__} -->\n\n')

            # write the topheadline
            f.write(f'# {self.name}\n\n')

            # write the summary
            f.write(f'## Summary\n\n')
            f.write(f'{self.summary}\n')
            f.write(f'\n')

            # write the description
            f.write(f'## Description\n\n')
            f.write(f'{self.description}\n')
            f.write(f'\n')

            # write the metadata
            f.write(f'## Metadata\n\n')
            for name, val in self.metadata.items():
                f.write(f'- {name}: {" ".join(val)}\n')
            f.write('\n')

            # write the entries
            f.write(f'## Entries\n\n')
            for name, val in self.entries.items():
                f.write(f'- {name}: {val}\n')

    def _gen_rdf(self, graph, nspaces_dict):

        RDF = nspaces_dict['rdf']
        RDFS = nspaces_dict['rdfs']
        OWL = nspaces_dict['owl']
        CUR = nspaces_dict[self.namespace_name]
        
        class_node = CUR[self.metadata['name']]
        graph.add((class_node, RDF.type, OWL['Class']))
        
        # if 'SubClassOf' in self.metadata and self.metadata['SubClassOf'] != 'none':
        #     # check if object is included in other namespace or in self
        #     graph.add(class_node, RDFS.subClassOf, self.rdf_namepace(self.metadata['SubClassOf'],nspaces_dict))
    
    def rdf_namepace(self, obj_str, nspaces_dict):

        splitted_str = re.split(r':', obj_str)
        if len(splitted_str) > 2:
            self.logger.error('Invalid object')
            return

        if len(splitted_str) == 2:
            CUR = nspaces_dict[splitted_str[0]]
        else:
            CUR = nspaces_dict[self.namepace_name]
        
        return CUR[splitted_str[-1]]<|MERGE_RESOLUTION|>--- conflicted
+++ resolved
@@ -87,21 +87,19 @@
     def gen_rdf(self):
 
         from rdflib.namespace import RDF, OWL, RDFS, XSD
-        
+
         g = rdflib.Graph()
 
         NS0 = rdflib.Namespace("http://www.w3.org/2003/06/sw-vocab-status/ns#")
         g.bind('ns0', NS0)
 
-
-        _dict = {'ns0': NS0, 'rdf': RDF, 'owl':OWL, 'rdfs':RDFS, 'xsd':XSD}
+        _dict = {'ns0': NS0, 'rdf': RDF, 'owl': OWL, 'rdfs': RDFS, 'xsd': XSD}
 
         # add all custom namespaces
         for _name in self.namespaces.keys():
             nspace_obj = rdflib.Namespace(f'https://spdx.org/test/{_name}#')
             _dict[_name] = nspace_obj
 
-
         # add triples starting from each namespaces
         for _namespace in self.namespaces.values():
 
@@ -120,20 +118,16 @@
 
         print(g.serialize(format="turtle"))
 
+
 class SpecClass:
 
     def __init__(self, spec, namespace_name, name, summary, description, metadata, props):
 
-        self.spec = None
-        self.namepace_name = None
         self.logger = logging.getLogger(self.__class__.__name__)
 
-<<<<<<< HEAD
-=======
         self.spec = spec
         self.namespace_name = namespace_name
 
->>>>>>> 760d4839
         self.name = name
         self.summary = summary
         self.description = description
@@ -253,12 +247,13 @@
 
         class_node = CUR[self.metadata.get('name', self.name)]
         graph.add((class_node, RDF.type, OWL['Class']))
-        
+
         if 'SubclassOf' in self.metadata and self.metadata['SubclassOf'] != 'none':
             # check if object is included in other namespace or in self
             # self.logger.warning(f'{class_node} {self.rdf_namepace(self.metadata["SubclassOf"],nspaces_dict)}')
-            graph.add((class_node, RDFS.subClassOf, self.rdf_namepace(self.metadata['SubclassOf'],nspaces_dict)))
-    
+            graph.add((class_node, RDFS.subClassOf, self.rdf_namepace(
+                self.metadata['SubclassOf'], nspaces_dict)))
+
     def rdf_namepace(self, obj_str, nspaces_dict):
 
         splitted_str = re.split(r':', obj_str)
@@ -270,7 +265,7 @@
             CUR = nspaces_dict[splitted_str[0]]
         else:
             CUR = nspaces_dict[self.namespace_name]
-        
+
         return CUR[splitted_str[-1]]
 
 
@@ -282,11 +277,6 @@
 
         self.spec = spec
         self.namespace_name = namespace_name
-
-
-        self.spec = None
-        self.namepace_name = None
-        self.logger = logging.getLogger(self.__class__.__name__)
 
         self.name = name
         self.summary = summary
@@ -359,7 +349,7 @@
         RDFS = nspaces_dict['rdfs']
         OWL = nspaces_dict['owl']
         CUR = nspaces_dict[self.namespace_name]
-        
+
         property_node = CUR[self.metadata['name']]
 
         nature = self.metadata.get('Nature', 'ObjectProperty')
@@ -367,17 +357,19 @@
             nature = 'DatatypeProperty'
 
         graph.add((property_node, RDF.type, OWL[nature]))
-        
+
         if 'Range' in self.metadata:
 
             # check if object is included in other namespace or in self
-            graph.add((property_node, RDFS.range, self.rdf_namepace(self.metadata['Range'],nspaces_dict)))
+            graph.add((property_node, RDFS.range, self.rdf_namepace(
+                self.metadata['Range'], nspaces_dict)))
 
         if 'Domain' in self.metadata:
 
             # check if object is included in other namespace or in self
-            graph.add((property_node, RDFS.domain, self.rdf_namepace(self.metadata['Domain'],nspaces_dict)))
-    
+            graph.add((property_node, RDFS.domain, self.rdf_namepace(
+                self.metadata['Domain'], nspaces_dict)))
+
     def rdf_namepace(self, obj_str, nspaces_dict):
 
         splitted_str = re.split(r':', obj_str)
@@ -389,8 +381,9 @@
             CUR = nspaces_dict[splitted_str[0]]
         else:
             CUR = nspaces_dict[self.namespace_name]
-        
+
         return CUR[splitted_str[-1]]
+
 
 class SpecVocab:
 
@@ -401,11 +394,6 @@
         self.spec = spec
         self.namespace_name = namespace_name
 
-
-        self.spec = None
-        self.namepace_name = None
-        self.logger = logging.getLogger(self.__class__.__name__)
-        
         self.name = name
         self.summary = summary
         self.description = description
@@ -493,14 +481,14 @@
         RDFS = nspaces_dict['rdfs']
         OWL = nspaces_dict['owl']
         CUR = nspaces_dict[self.namespace_name]
-        
+
         class_node = CUR[self.metadata['name']]
         graph.add((class_node, RDF.type, OWL['Class']))
-        
+
         # if 'SubClassOf' in self.metadata and self.metadata['SubClassOf'] != 'none':
         #     # check if object is included in other namespace or in self
         #     graph.add(class_node, RDFS.subClassOf, self.rdf_namepace(self.metadata['SubClassOf'],nspaces_dict))
-    
+
     def rdf_namepace(self, obj_str, nspaces_dict):
 
         splitted_str = re.split(r':', obj_str)
@@ -512,5 +500,5 @@
             CUR = nspaces_dict[splitted_str[0]]
         else:
             CUR = nspaces_dict[self.namepace_name]
-        
+
         return CUR[splitted_str[-1]]