--- conflicted
+++ resolved
@@ -48,10 +48,6 @@
     specParser = SpecParser()
     spec = specParser.parse(args.spec_dir)
     if args.md:
-<<<<<<< HEAD
-        spec.dump_md(args.out)
-    
-    spec.gen_rdf()
-=======
         spec.dump_md(args)
->>>>>>> 760d4839
+
+    spec.gen_rdf()